--- conflicted
+++ resolved
@@ -19,11 +19,7 @@
 const siteConfig = {
   title: 'Opacus',
   tagline: 'Train PyTorch models with Differential Privacy',
-<<<<<<< HEAD
-  url: 'https://pytorch.github.io',
-=======
   url: 'https://pytorch.github.io/opacus',
->>>>>>> 14521d4b
   baseUrl: baseUrl,
   cleanUrl: true, // No .html extensions for paths
 
